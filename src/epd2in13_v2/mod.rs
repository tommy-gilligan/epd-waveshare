--- conflicted
+++ resolved
@@ -45,11 +45,7 @@
 
 /// Epd2in13 (V2) driver
 ///
-<<<<<<< HEAD
-pub struct Epd2in13<SPI, CS, BUSY, DC, RST> {
-=======
-pub struct EPD2in13<SPI, CS, BUSY, DC, RST, DELAY> {
->>>>>>> c3a4cde8
+pub struct Epd2in13<SPI, CS, BUSY, DC, RST, DELAY> {
     /// Connection Interface
     interface: DisplayInterface<SPI, CS, BUSY, DC, RST, DELAY>,
 
@@ -60,13 +56,8 @@
     refresh: RefreshLut,
 }
 
-<<<<<<< HEAD
-impl<SPI, CS, BUSY, DC, RST> InternalWiAdditions<SPI, CS, BUSY, DC, RST>
-    for Epd2in13<SPI, CS, BUSY, DC, RST>
-=======
 impl<SPI, CS, BUSY, DC, RST, DELAY> InternalWiAdditions<SPI, CS, BUSY, DC, RST, DELAY>
-    for EPD2in13<SPI, CS, BUSY, DC, RST, DELAY>
->>>>>>> c3a4cde8
+    for Epd2in13<SPI, CS, BUSY, DC, RST, DELAY>
 where
     SPI: Write<u8>,
     CS: OutputPin,
@@ -159,13 +150,8 @@
     }
 }
 
-<<<<<<< HEAD
-impl<SPI, CS, BUSY, DC, RST> WaveshareDisplay<SPI, CS, BUSY, DC, RST>
-    for Epd2in13<SPI, CS, BUSY, DC, RST>
-=======
 impl<SPI, CS, BUSY, DC, RST, DELAY> WaveshareDisplay<SPI, CS, BUSY, DC, RST, DELAY>
-    for EPD2in13<SPI, CS, BUSY, DC, RST, DELAY>
->>>>>>> c3a4cde8
+    for Epd2in13<SPI, CS, BUSY, DC, RST, DELAY>
 where
     SPI: Write<u8>,
     CS: OutputPin,
@@ -278,13 +264,8 @@
 
     /// Never use directly this function when using partial refresh, or also
     /// keep the base buffer in syncd using `set_partial_base_buffer` function.
-<<<<<<< HEAD
-    fn display_frame(&mut self, spi: &mut SPI) -> Result<(), SPI::Error> {
+    fn display_frame(&mut self, spi: &mut SPI, _delay: &mut DELAY) -> Result<(), SPI::Error> {
         if self.refresh == RefreshLut::Full {
-=======
-    fn display_frame(&mut self, spi: &mut SPI, _delay: &mut DELAY) -> Result<(), SPI::Error> {
-        if self.refresh == RefreshLUT::FULL {
->>>>>>> c3a4cde8
             self.set_display_update_control_2(
                 spi,
                 DisplayUpdateControl2::new()
@@ -380,11 +361,7 @@
     }
 }
 
-<<<<<<< HEAD
-impl<SPI, CS, BUSY, DC, RST> Epd2in13<SPI, CS, BUSY, DC, RST>
-=======
-impl<SPI, CS, BUSY, DC, RST, DELAY> EPD2in13<SPI, CS, BUSY, DC, RST, DELAY>
->>>>>>> c3a4cde8
+impl<SPI, CS, BUSY, DC, RST, DELAY> Epd2in13<SPI, CS, BUSY, DC, RST, DELAY>
 where
     SPI: Write<u8>,
     CS: OutputPin,
